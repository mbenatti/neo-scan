<h1 class="content-title">Block Information</h1>
<p class="large-detail-text"><span class="fa fa-signal"></span><span class="bold-text">Block</span> <span class="teal-bar">|</span> <span class="eggshell-blue-text"><%= @block.index %></span></p>
<a href="<%= blocks_path(@conn, :index) %>" alt="Back to all transactions" title="Back to all transactions" class="back-link">Back to all blocks</a>
<<<<<<< HEAD

<section id="asset-information" class="corner-box bar-left-blocks">
  <!-- Extra information list -->
  <ul id="extra-information" class="block-left-information-bar">
    <li class="border-right border-bottom border-right-smaller remove-border-right-660px tooltip">
      <p class="small-detail-text"><%= gettext "Block index" %></p>
      <p class="large-detail-text"><%= @block.index %></p>
      <span class="tooltiptext"><%= get_explanation("block_index") %></span>
    </li>
    <li class="border-right border-bottom tooltip">
      <p class="small-detail-text"><%= gettext "Transactions" %></p>
      <p class="large-detail-text"><%= @block.tx_count %></p>
      <span class="tooltiptext"><%= get_explanation("block_transactions") %></span>
    </li>
    <li class="border-bottom border-right-smaller remove-border-right-660px tooltip">
      <p class="small-detail-text"><%= gettext "Hash" %></p>
      <p class="large-detail-text"><%= @block.hash %></p>
      <span class="tooltiptext"><%= get_explanation("block_hash") %></span>
    </li>
    <li class="border-right border-bottom tooltip">
      <p class="small-detail-text"><%= gettext "Time" %></p>
      <p class="large-detail-text"><%= compare_time_and_get_minutes(@block.time)%> minutes ago</p>
      <span class="tooltiptext"><%= get_explanation("block_time") %></span>
    </li>
    <li class="border-right border-bottom border-right-smaller remove-border-right-660px tooltip">
      <p class="small-detail-text"><%= gettext "Version" %></p>
      <p class="large-detail-text"><%= @block.version %></p>
      <span class="tooltiptext"><%= get_explanation("block_version") %></span>
    </li>
    <li class="border-bottom tooltip">
      <p class="small-detail-text"><%= gettext "Merkle root" %></p>
      <p class="large-detail-text"><%= @block.merkleroot %></p>
      <span class="tooltiptext"><%= get_explanation("block_merkle_root") %></span>
    </li>
    <li class="border-right border-right-smaller border-bottom-smaller remove-border-right-660px tooltip">
      <p class="small-detail-text">Validator</p>
      <a href="<%= address_path(@conn, :index, @block.nextconsensus)%>" alt="View wallet address" title="View wallet address" class="large-blue-link wallet-address"><%= @block.nextconsensus %></a>
      <span class="tooltiptext"><%= get_explanation("block_validator") %></span>
    </li>
    <li class="border-right-smaller remove-border-right-660px remove-border-bottom-660px tooltip">
      <p class="small-detail-text">Size</p>
      <p class="large-detail-text"><%= @block.size %> <%= gettext "bytes" %></p>
      <span class="tooltiptext"><%= get_explanation("block_size") %></span>
    </li>
  </ul>
</section>

<h1 class="content-title"><%= gettext "Transactions" %></h1>

=======
<section id="asset-information" class="corner-box bar-left-blocks">
  <!-- Extra information list -->
  <ul id="extra-information" class="block-left-information-bar">
    <li class="border-right border-bottom border-right-smaller remove-border-right-660px">
      <p class="small-detail-text"><%= gettext "Block index" %></p>
      <p class="large-detail-text"><%= @block.index %></p>
    </li>
    <li class="border-right border-bottom">
      <p class="small-detail-text"><%= gettext "Transactions" %></p>
      <p class="large-detail-text"><%= @block.tx_count %></p>
    </li>
    <li class="border-bottom border-right-smaller remove-border-right-660px">
      <p class="small-detail-text"><%= gettext "Hash" %></p>
      <p class="large-detail-text"><%= @block.hash %></p>
    </li>
    <li class="border-right border-bottom">
      <p class="small-detail-text"><%= gettext "Time" %></p>
      <p class="large-detail-text"><%= compare_time_and_get_minutes(@block.time)%> minutes ago</p>
    </li>
    <li class="border-right border-bottom border-right-smaller remove-border-right-660px">
      <p class="small-detail-text"><%= gettext "Version" %></p>
      <p class="large-detail-text"><%= @block.version %></p>
    </li>
    <li class="border-bottom">
      <p class="small-detail-text"><%= gettext "Merkle root" %></p>
      <p class="large-detail-text"><%= @block.merkleroot %></p>
    </li>
    <li class="border-right border-right-smaller remove-border-right-660px">
      <p class="small-detail-text">Validator</p>
      <a href="<%= address_path(@conn, :index, @block.nextconsensus)%>" alt="View wallet address" title="View wallet address" class="large-blue-link wallet-address"><%= @block.nextconsensus %></a>
    </li>
    <li class="border-right remove-border-right-660px remove-border-bottom-660px">
      <p class="small-detail-text">Size</p>
      <p class="large-detail-text"><%= @block.size %> <%= gettext "bytes" %></p>
    </li>
  </ul>
</section>
<h1 class="content-title"><%= gettext "Transactions" %></h1>
>>>>>>> 3696dd67
<!-- All transactions content -->
<section id="all-transactions-wrapper">
  <div class="detail-bar">
    <p class="detail-type detail-type-first-2-col"><%= gettext "Type" %></p>
    <p class="detail-type col-6-width"><%= gettext "Transaction ID" %></p>
    <p class="detail-type col-2-width"><%= gettext "Completed on" %></p>
    <p class="detail-type tablet-full-width">All transaction information</p>
  </div>
  <!-- Transactions -->
  <section id="transactions-wrapper">
<<<<<<< HEAD

=======
>>>>>>> 3696dd67
    <div class="transactions-list">
      <%= for transaction <- @transactions do %>
        <div class="full-width-bar <%= get_class(transaction.type)%>">
          <div class="information-wrapper">
            <%= if transaction.type == "ContractTransaction" do %>
              <p class="medium-detail-text col-2-width"><span class="fa fa-cube"></span><%= gettext "Contract" %></p>
            <% end %>
            <%= if transaction.type == "ClaimTransaction" do %>
              <p class="medium-detail-text col-2-width"><span class="fa fa-cubes"></span><%= gettext "Gas Claim" %></p>
            <% end %>
            <%= if transaction.type == "InvocationTransaction" do %>
              <p class="medium-detail-text col-2-width"><span class="fa fa-paper-plane"></span><%= gettext "Invocation" %></p>
            <% end %>
            <%= if transaction.type == "IssueTransaction" do %>
              <p class="medium-detail-text col-2-width"><span class="fa fa-handshake-o"></span><%= gettext "Asset Issue" %></p>
            <% end %>
            <%= if transaction.type == "RegisterTransaction" do %>
              <p class="medium-detail-text col-2-width"><span class="fa fa-list-alt"></span><%= gettext "Asset Register" %></p>
            <% end %>
            <%= if transaction.type == "PublishTransaction" do %>
              <p class="medium-detail-text col-2-width"><span class="fa fa-cube"></span><%= gettext "Contract Publish" %></p>
            <% end %>
            <%= if transaction.type == "MinerTransaction" do %>
              <p class="medium-detail-text col-2-width"><span class="fa fa-user-circle-o"></span><%= gettext "Miner" %></p>
            <% end %>
            <div class="secondary-info-wrapper">
<<<<<<< HEAD
              <a href="<%=transaction_path(@conn, :index, transaction.txid )%>" alt="View transaction" title="View transaction" class="large-blue-link col-6-width"><%= transaction.txid %>&#8230;</a>
=======
              <a href="<%=transaction_path(@conn, :index, transaction.txid )%>" alt="View transaction" title="View transaction" class="large-blue-link col-5-width"><%= transaction.txid %>&#8230;</a>
>>>>>>> 3696dd67
              <p class="medium-detail-text col-2-width">
                <%=
                  {:ok, date_time} = DateTime.from_unix(transaction.time, :second)
                  DateTime.to_date(date_time)
                %> |
                <%=
                  {:ok, date_time} = DateTime.from_unix(transaction.time, :second)
                  DateTime.to_time(date_time)
                %>
              </p>
            </div>
          </div>
          <button class="btn-accordion"><img src="<%= static_path(@conn, "/images/ICON_DownArrow.svg") %>" alt="Accordion down arrow" title="Accordion down arrow" class="accordion-down-arrow" width="13px" height="8px" /></button>
          <div class="transaction-panel">
            <div class="sent-from-wrapper">
              <%= if transaction.type == "ContractTransaction" do %>
                <p class="large-detail-text"><%= gettext "Sent from" %></p>
                <%= for vin <- transaction.vin do %>
                  <div class="individual-transaction">
                    <a href='<%= address_path(@conn, :index, vin.address_hash)%>' alt="View wallet address" title="View wallet address" class="large-blue-link wallet-address"><span class="fa fa-key"></span><%= vin.address_hash %></a>
                    <p class="neo-amount large-blue-link"><span class="fa fa-cube"></span><%= Helpers.round_or_not(vin.value) %> <%= Api.get_asset_name(vin.asset) %></p>
                  </div>
                <% end %>
              <% end %>
              <%= if transaction.type == "ClaimTransaction" do %>
                <p class="large-detail-text"><%= gettext "Claimed from" %></p>
                <%= for claim <- transaction.claims do %>
                  <div class="individual-transaction">
                    <a href='<%= address_path(@conn, :index, claim.address_hash)%>' alt="View wallet address" title="View wallet address" class="large-blue-link wallet-address"><span class="fa fa-key"></span><%= claim.address_hash %></a>
                    <p class="neo-amount large-blue-link"><span class="fa fa-cubes"></span><%= Helpers.round_or_not(claim.value) %> <%= Api.get_asset_name(claim.asset) %></p>
                  </div>
                <% end %>
              <% end %>
            </div>
            <img src="<%= static_path(@conn, "/images/ICON_Sent-arrow.svg")%>" alt="Sent arrow" title="Sent arrow" class="transaction-sent-arrow" />
            <div class="sent-to-wrapper">
              <%= if transaction.type == "ContractTransaction" or transaction.type == "ClaimTransaction" or transaction.type == "IssueTransaction" do %>
                <p class="large-detail-text"><%= gettext "Sent to" %></p>
                <%= for vout <- transaction.vouts do %>
                  <div class="individual-transaction">
                    <a href='<%= address_path(@conn, :index, vout.address_hash)%>' alt="View wallet address" title="View wallet address" class="large-blue-link wallet-address"><span class="fa fa-key"></span><%= vout.address_hash %></a>
                    <p class="gas-amount large-blue-link"><span class="fa fa-cube"></span><%=Helpers.round_or_not(vout.value) %> <%= Api.get_asset_name(vout.asset) %></p>
                  </div>
                <% end %>
              <% end %>
            </div>
            <div class="other-transaction-information">
              <p>Network fee: <%=transaction.net_fee%> <%= gettext "GAS" %> &middot; <%= gettext "System Fee" %>: <%=transaction.sys_fee%> <%= gettext "GAS" %> &middot; <%= gettext "Data Size" %>: <%=transaction.size%> bytes</p>
            </div>
          </div>
        </div>
      <% end %>
    </div>
<<<<<<< HEAD

  </section>

=======
  </section>
>>>>>>> 3696dd67
  <p  class="number-counter">Transactions <%= get_current_min_qtd(@page, @block.tx_count) %> to <%= get_current_max_qtd(@page, @block.tx_count) %> of <%= @block.tx_count %></p>
  <div class="see-all-button-container">
    <div class="btn-group">
      <%= if @page != "1" do %>
        <%= get_previous_page(@conn, @block.hash, @page) %>
      <% end %>
      <%= if check_last(@page, @block.tx_count) do %>
        <%= get_next_page(@conn, @block.hash, @page) %>
      <% end %>
    </div>
  </div>
</section>
<<<<<<< HEAD

<ul id="bytecode-invocation-list">
  <li class="corner-box remove-margin-left tooltip">
    <div class="tooltip">
      <h2><%= gettext "Bytecode Invocation Script" %></h2>
      <span class="tooltiptext"><%= get_explanation("bytecode_invocation_script") %></span>
    </div>
=======
<ul id="bytecode-invocation-list">
  <li class="corner-box remove-margin-left">
    <h2><%= gettext "Bytecode Invocation Script" %></h2>
>>>>>>> 3696dd67
    <div class="corner-box">
      <%= for script <- @block.script do %>
        <%= if check_if_invocation(script) do %>
          <p class="small-detail-text bar-left-blocks"><%= get_inv(script) %></p>
        <% end %>
      <% end %>
    </div>
  </li>
<<<<<<< HEAD
  <li class="corner-box tooltip">
    <div class="tooltip">
      <h2><%= gettext "Bytecode Verification Script" %></h2>
      <span class="tooltiptext"><%= get_explanation("bytecode_verification_script") %></span>
    </div>
=======
  <li class="corner-box">
    <h2><%= gettext "Bytecode Verification Script" %></h2>
>>>>>>> 3696dd67
    <div class="corner-box">
      <%= for script <- @block.script do %>
        <%= if check_if_verification(script) do %>
          <p class="small-detail-text bar-left-blocks"><%= get_ver(script) %></p>
        <% end %>
      <% end %>
    </div>
  </li>
</ul>
<<<<<<< HEAD

<ul id="bytecode-invocation-list">
  <li class="corner-box remove-margin-left">
    <div class="tooltip">
      <h2><%= gettext "Opcode Invocation Script" %></h2>
      <span class="tooltiptext"><%= get_explanation("opcode_invocation_script") %></span>
    </div>
=======
<ul id="bytecode-invocation-list">
  <li class="corner-box remove-margin-left">
    <h2><%= gettext "Opcode Invocation Script" %></h2>
>>>>>>> 3696dd67
    <div class="corner-box">
      <p class="small-detail-text bar-left-blocks">
        <%= for script <- @block.script do %>
          <%= if check_if_invocation(script) do %>
<<<<<<< HEAD
            <%= for operation <- parse_invocation(script) do %>
              <span class="script-new-line"><%= operation %></span>
            <% end %>
=======
            <span class="script-new-line"><%= parse_invocation(script) %></span>
>>>>>>> 3696dd67
          <% end %>
        <% end %>
      </p>
    </div>
  </li>
  <li class="corner-box">
<<<<<<< HEAD
    <div class="tooltip">
      <h2><%= gettext "Opcode Verification Script" %></h2>
      <span class="tooltiptext"><%= get_explanation("opcode_verification_script") %></span>
    </div>
=======
    <h2><%= gettext "Opcode Verification Script" %></h2>
>>>>>>> 3696dd67
    <div class="corner-box">
      <p class="small-detail-text bar-left-blocks">
      <%= for script <- @block.script do %>
        <%= if check_if_verification(script) do %>
<<<<<<< HEAD
        <%= for operation <- parse_verification(script) do %>
          <span class="script-new-line"><%= operation %></span>
        <% end %>
=======
          <span class="script-new-line"><%= parse_verification(script) %></span>
>>>>>>> 3696dd67
        <% end %>
      <% end %>
      </p>
    </div>
  </li>
</ul><|MERGE_RESOLUTION|>--- conflicted
+++ resolved
@@ -1,7 +1,6 @@
 <h1 class="content-title">Block Information</h1>
 <p class="large-detail-text"><span class="fa fa-signal"></span><span class="bold-text">Block</span> <span class="teal-bar">|</span> <span class="eggshell-blue-text"><%= @block.index %></span></p>
 <a href="<%= blocks_path(@conn, :index) %>" alt="Back to all transactions" title="Back to all transactions" class="back-link">Back to all blocks</a>
-<<<<<<< HEAD
 
 <section id="asset-information" class="corner-box bar-left-blocks">
   <!-- Extra information list -->
@@ -51,46 +50,6 @@
 
 <h1 class="content-title"><%= gettext "Transactions" %></h1>
 
-=======
-<section id="asset-information" class="corner-box bar-left-blocks">
-  <!-- Extra information list -->
-  <ul id="extra-information" class="block-left-information-bar">
-    <li class="border-right border-bottom border-right-smaller remove-border-right-660px">
-      <p class="small-detail-text"><%= gettext "Block index" %></p>
-      <p class="large-detail-text"><%= @block.index %></p>
-    </li>
-    <li class="border-right border-bottom">
-      <p class="small-detail-text"><%= gettext "Transactions" %></p>
-      <p class="large-detail-text"><%= @block.tx_count %></p>
-    </li>
-    <li class="border-bottom border-right-smaller remove-border-right-660px">
-      <p class="small-detail-text"><%= gettext "Hash" %></p>
-      <p class="large-detail-text"><%= @block.hash %></p>
-    </li>
-    <li class="border-right border-bottom">
-      <p class="small-detail-text"><%= gettext "Time" %></p>
-      <p class="large-detail-text"><%= compare_time_and_get_minutes(@block.time)%> minutes ago</p>
-    </li>
-    <li class="border-right border-bottom border-right-smaller remove-border-right-660px">
-      <p class="small-detail-text"><%= gettext "Version" %></p>
-      <p class="large-detail-text"><%= @block.version %></p>
-    </li>
-    <li class="border-bottom">
-      <p class="small-detail-text"><%= gettext "Merkle root" %></p>
-      <p class="large-detail-text"><%= @block.merkleroot %></p>
-    </li>
-    <li class="border-right border-right-smaller remove-border-right-660px">
-      <p class="small-detail-text">Validator</p>
-      <a href="<%= address_path(@conn, :index, @block.nextconsensus)%>" alt="View wallet address" title="View wallet address" class="large-blue-link wallet-address"><%= @block.nextconsensus %></a>
-    </li>
-    <li class="border-right remove-border-right-660px remove-border-bottom-660px">
-      <p class="small-detail-text">Size</p>
-      <p class="large-detail-text"><%= @block.size %> <%= gettext "bytes" %></p>
-    </li>
-  </ul>
-</section>
-<h1 class="content-title"><%= gettext "Transactions" %></h1>
->>>>>>> 3696dd67
 <!-- All transactions content -->
 <section id="all-transactions-wrapper">
   <div class="detail-bar">
@@ -101,10 +60,7 @@
   </div>
   <!-- Transactions -->
   <section id="transactions-wrapper">
-<<<<<<< HEAD
-
-=======
->>>>>>> 3696dd67
+
     <div class="transactions-list">
       <%= for transaction <- @transactions do %>
         <div class="full-width-bar <%= get_class(transaction.type)%>">
@@ -131,11 +87,7 @@
               <p class="medium-detail-text col-2-width"><span class="fa fa-user-circle-o"></span><%= gettext "Miner" %></p>
             <% end %>
             <div class="secondary-info-wrapper">
-<<<<<<< HEAD
-              <a href="<%=transaction_path(@conn, :index, transaction.txid )%>" alt="View transaction" title="View transaction" class="large-blue-link col-6-width"><%= transaction.txid %>&#8230;</a>
-=======
               <a href="<%=transaction_path(@conn, :index, transaction.txid )%>" alt="View transaction" title="View transaction" class="large-blue-link col-5-width"><%= transaction.txid %>&#8230;</a>
->>>>>>> 3696dd67
               <p class="medium-detail-text col-2-width">
                 <%=
                   {:ok, date_time} = DateTime.from_unix(transaction.time, :second)
@@ -189,13 +141,7 @@
         </div>
       <% end %>
     </div>
-<<<<<<< HEAD
-
   </section>
-
-=======
-  </section>
->>>>>>> 3696dd67
   <p  class="number-counter">Transactions <%= get_current_min_qtd(@page, @block.tx_count) %> to <%= get_current_max_qtd(@page, @block.tx_count) %> of <%= @block.tx_count %></p>
   <div class="see-all-button-container">
     <div class="btn-group">
@@ -208,7 +154,6 @@
     </div>
   </div>
 </section>
-<<<<<<< HEAD
 
 <ul id="bytecode-invocation-list">
   <li class="corner-box remove-margin-left tooltip">
@@ -216,11 +161,6 @@
       <h2><%= gettext "Bytecode Invocation Script" %></h2>
       <span class="tooltiptext"><%= get_explanation("bytecode_invocation_script") %></span>
     </div>
-=======
-<ul id="bytecode-invocation-list">
-  <li class="corner-box remove-margin-left">
-    <h2><%= gettext "Bytecode Invocation Script" %></h2>
->>>>>>> 3696dd67
     <div class="corner-box">
       <%= for script <- @block.script do %>
         <%= if check_if_invocation(script) do %>
@@ -229,16 +169,11 @@
       <% end %>
     </div>
   </li>
-<<<<<<< HEAD
   <li class="corner-box tooltip">
     <div class="tooltip">
       <h2><%= gettext "Bytecode Verification Script" %></h2>
       <span class="tooltiptext"><%= get_explanation("bytecode_verification_script") %></span>
     </div>
-=======
-  <li class="corner-box">
-    <h2><%= gettext "Bytecode Verification Script" %></h2>
->>>>>>> 3696dd67
     <div class="corner-box">
       <%= for script <- @block.script do %>
         <%= if check_if_verification(script) do %>
@@ -248,7 +183,6 @@
     </div>
   </li>
 </ul>
-<<<<<<< HEAD
 
 <ul id="bytecode-invocation-list">
   <li class="corner-box remove-margin-left">
@@ -256,47 +190,30 @@
       <h2><%= gettext "Opcode Invocation Script" %></h2>
       <span class="tooltiptext"><%= get_explanation("opcode_invocation_script") %></span>
     </div>
-=======
-<ul id="bytecode-invocation-list">
-  <li class="corner-box remove-margin-left">
-    <h2><%= gettext "Opcode Invocation Script" %></h2>
->>>>>>> 3696dd67
     <div class="corner-box">
       <p class="small-detail-text bar-left-blocks">
         <%= for script <- @block.script do %>
           <%= if check_if_invocation(script) do %>
-<<<<<<< HEAD
             <%= for operation <- parse_invocation(script) do %>
               <span class="script-new-line"><%= operation %></span>
             <% end %>
-=======
-            <span class="script-new-line"><%= parse_invocation(script) %></span>
->>>>>>> 3696dd67
           <% end %>
         <% end %>
       </p>
     </div>
   </li>
   <li class="corner-box">
-<<<<<<< HEAD
     <div class="tooltip">
       <h2><%= gettext "Opcode Verification Script" %></h2>
       <span class="tooltiptext"><%= get_explanation("opcode_verification_script") %></span>
     </div>
-=======
-    <h2><%= gettext "Opcode Verification Script" %></h2>
->>>>>>> 3696dd67
     <div class="corner-box">
       <p class="small-detail-text bar-left-blocks">
       <%= for script <- @block.script do %>
         <%= if check_if_verification(script) do %>
-<<<<<<< HEAD
         <%= for operation <- parse_verification(script) do %>
           <span class="script-new-line"><%= operation %></span>
         <% end %>
-=======
-          <span class="script-new-line"><%= parse_verification(script) %></span>
->>>>>>> 3696dd67
         <% end %>
       <% end %>
       </p>
