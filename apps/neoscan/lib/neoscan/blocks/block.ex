--- conflicted
+++ resolved
@@ -31,18 +31,7 @@
 
   @doc false
   def changeset(%Block{} = block, attrs) do
-<<<<<<< HEAD
-    new_attrs = Map.merge(attrs, %{
-         "hash" =>  String.slice(to_string(attrs["hash"]), -64..-1),
-         "nextblockhash" => String.slice(to_string(attrs["nextblockhash"]), -64..-1),
-         "previousblockhash" => String.slice(to_string(attrs["previousblockhash"]), -64..-1),
-         "merkleroot" => String.slice(to_string(attrs["merkleroot"]), -64..-1),
-         "gas_generated" => BlockGasGeneration.get_amount_generate_in_block(attrs["index"]),
-      })
-    block
-    |> cast(new_attrs, [:confirmations, :hash, :size, :version, :previousblockhash, :merkleroot, :time, :index, :nonce, :nextblockhash, :script, :nextconsensus, :tx_count, :total_sys_fee, :total_net_fee, :gas_generated])
-    |> validate_required([:confirmations, :hash, :size, :version, :previousblockhash, :merkleroot, :time, :index, :nonce, :nextblockhash, :script, :nextconsensus, :tx_count, :total_sys_fee, :total_net_fee, :gas_generated])
-=======
+
     new_attrs = Map.merge(
       attrs,
       %{
@@ -50,6 +39,7 @@
         nextblockhash: String.slice(to_string(attrs[:nextblockhash]), -64..-1),
         previousblockhash: String.slice(to_string(attrs[:previousblockhash]), -64..-1),
         merkleroot: String.slice(to_string(attrs[:merkleroot]), -64..-1),
+        gas_generated: BlockGasGeneration.get_amount_generate_in_block(attrs["index"]),
       }
     )
     block
@@ -70,7 +60,8 @@
            :nextconsensus,
            :tx_count,
            :total_sys_fee,
-           :total_net_fee
+           :total_net_fee,
+           :gas_generated
          ]
        )
     |> validate_required(
@@ -89,9 +80,9 @@
            :nextconsensus,
            :tx_count,
            :total_sys_fee,
-           :total_net_fee
+           :total_net_fee,
+           :gas_generated
          ]
        )
->>>>>>> 901b10dd
   end
 end